"""Message view management for TUI."""

import curses
from typing import List, Tuple, Optional, Set, Union
from datetime import datetime

from cligent import Role
from .selection_mixin import VisualSelectionMixin
from .scrollable_mixin import ScrollableMixin
from .indicators import SelectionIndicators
from .text_utils import word_wrap
from .color_constants import get_role_color, COLOR_METADATA, COLOR_DEFAULT


class MessageView(VisualSelectionMixin, ScrollableMixin):
    """Manages message display and interaction."""

    def __init__(self, chat_parser):
        """Initialize message view.

        Args:
            chat_parser: ChatParser instance for loading messages
        """
        VisualSelectionMixin.__init__(self)  # Initialize selection mixin
        ScrollableMixin.__init__(self)  # Initialize scrollable mixin
        self.chat_parser = chat_parser
        self.messages = []
        self.items = self.messages  # Alias for mixin compatibility
        self.cursor_idx = 0  # Primary cursor index
        self.message_cursor_idx = self.cursor_idx  # Legacy alias for backward compatibility
        self.message_scroll_offset = 0  # Will be replaced with scroll_offset gradually
        self.selected_messages: Set[int] = set()  # Legacy alias
        self.selected_items = self.selected_messages  # Point to same set for mixin
        self._needs_message_view_init = True
        self._line_scroll_offset = 0  # Fine-grained scrolling offset for long messages
        self.read_only = False  # Flag for read-only mode
    
    def get_selected_messages_content(self) -> str:
        """Get the exported chat content from cligent.
        
        Returns:
            The exported chat content from cligent
        """
        if not self.chat_parser or not hasattr(self, 'current_log_id'):
            raise ValueError("No chat loaded")
        
        # Clear any previous selections
        self.chat_parser.clear_selection()
        
        # Select the messages we want
        selected_indices = sorted(self.selected_messages)
        self.chat_parser.select(self.current_log_id, selected_indices)
        
        # Compose returns the exported text directly
        return self.chat_parser.compose()
    
    def load_messages(self, log_id: str) -> None:
        """Load messages for a specific log.

        Args:
            log_id: ID of the log to load messages from
        """
        if not self.chat_parser:
            self.messages = []
            return
            
        try:
            chat = self.chat_parser.parse(log_id)
            self.current_log_id = log_id  # Store log ID for compose()
            
            # Extract messages from the chat
            self.messages = []
            for msg in chat.messages:
                # Handle cligent Role enum or string
                if hasattr(msg, 'role'):
                    role = msg.role
                    # Convert Role enum to string if needed
                    if hasattr(role, 'value'):
                        role = role.value
                    elif role == Role.USER:
                        role = 'user'
                    elif role == Role.ASSISTANT:
                        role = 'assistant'
                    else:
                        role = str(role).lower()
                else:
                    role = 'unknown'
                    
                content = msg.content if hasattr(msg, 'content') else str(msg)
                timestamp = msg.timestamp if hasattr(msg, 'timestamp') else None
                self.messages.append((role, content, timestamp))
            
            # Reset cursor and scroll position for new messages
            self.cursor_idx = 0
            self.message_cursor_idx = self.cursor_idx  # Keep legacy alias in sync
            self.message_scroll_offset = 0
            self._line_scroll_offset = 0  # Reset line scroll
            self.selected_messages.clear()
            # Update items reference for mixin
            self.items = self.messages

            # Defer cursor positioning until first draw when we have screen height
            self._needs_message_view_init = True
        except Exception:
            self.messages = []
    
    def _format_timestamp(self, timestamp) -> str:
        """Format timestamp with space separator for readability.
        
        Args:
            timestamp: Optional datetime object
            
        Returns:
            Formatted string like " 09-08 03:05" or empty string
        """
        if not timestamp:
            return ""
        try:
            return f" {timestamp.strftime('%m-%d %H:%M')}"
        except:
            return ""
    
    def get_display_lines(self, height: int, width: int = 40, colors_enabled: bool = False) -> List[Union[str, List[Tuple[str, int]]]]:
        """Get display lines for messages pane with bottom-anchored display.

        Args:
            height: Available height for content
            width: Available width for content
            colors_enabled: Whether to return colored output

        Returns:
            List of formatted message lines (strings or color tuple lists)
        """
        # Store width for use in handle_input
        self._last_width = width

        lines = []

        if not self.messages:
            if colors_enabled:
                lines.append([("(No messages to display)", COLOR_DEFAULT)])
            else:
                lines.append("(No messages to display)")
            return lines

        # Initialize message view on first draw when we have screen height
        if self._needs_message_view_init:
            self._init_message_view(height)
            self._needs_message_view_init = False
<<<<<<< HEAD
        
        # The pane renderer shows height-2 lines (excluding borders)
        available_lines = height - 2

        # Reserve the last line for footer
        content_height = height - 1  # -1 for footer
=======
>>>>>>> b936e29d

        # Calculate message heights with current width
        message_heights = self._calculate_message_heights(self.messages, width)

        # Get visible messages using variable heights
        visible_count, start_idx, end_idx = self._get_visible_messages_variable(content_height, message_heights)

        # Build display lines for multi-message view
        for i in range(start_idx, end_idx):
            role, content, timestamp = self.messages[i]

            # Check if selected using mixin method (only if not read-only)
            is_selected = self.is_item_selected(i) if not self.read_only else False

            # Format selection and cursor indicators using the indicators module
            if self.read_only:
                # In read-only mode, show minimal indicators
                selection_indicator = ""
                cursor_indicator = "• " if i == self.message_cursor_idx else "  "
            else:
                selection_indicator = SelectionIndicators.format_selection_box(is_selected)
                cursor_indicator = SelectionIndicators.format_cursor(
                    i == self.message_cursor_idx, style="triangle"
                )

            # Format message header
            if role == 'user':
                role_text = "User"
            elif role == 'assistant':
                role_text = "Assistant"
            elif role == 'system':
                role_text = "System"
            else:
                role_text = role.capitalize()
            timestamp_text = self._format_timestamp(timestamp)

            if colors_enabled:
                # Build colored header parts
                header_parts = []
                # Selection and cursor indicators - default color
                header_parts.append((f"{cursor_indicator}{selection_indicator} ", COLOR_DEFAULT))
                # Role with appropriate color
                role_color = get_role_color(role)
                header_parts.append((role_text, role_color))
                # Timestamp with metadata color
                if timestamp_text:
                    header_parts.append((timestamp_text, COLOR_METADATA))
                # Colon separator
                header_parts.append((":", COLOR_DEFAULT))
                lines.append(header_parts)
            else:
                header = f"{cursor_indicator}{selection_indicator} {role_text}{timestamp_text}:"
                lines.append(header)

            # Add wrapped content lines
            content_width = max(10, width - 6)  # Account for borders and indentation
            # Allow more content to be generated if we have line scroll offset
            effective_height = height + self._line_scroll_offset
            for line in content.split('\n'):
                if len(lines) < effective_height - 2:  # Leave room for borders
                    wrapped_lines = self._word_wrap(line, content_width)
                    for wrapped in wrapped_lines:
                        if len(lines) < effective_height - 2:
                            if colors_enabled:
                                # Indented content with default color
                                lines.append([("    ", COLOR_DEFAULT), (wrapped, COLOR_DEFAULT)])
                            else:
                                lines.append(f"    {wrapped}")
                        else:
                            break  # Stop adding lines when screen is full
                else:
                    break  # Stop processing lines when screen is full

            # Add separator between messages if not the last
            if i < end_idx - 1 and len(lines) < effective_height - 2:
                if colors_enabled:
                    lines.append([("", COLOR_DEFAULT)])
                else:
                    lines.append("")
<<<<<<< HEAD
        
        # Trim lines if they exceed content area
        max_content_lines = available_lines - 1  # -1 for footer
        if len(lines) > max_content_lines:
            lines = lines[:max_content_lines]

        # Pad to put footer at the bottom
        while len(lines) < max_content_lines:
=======

        # Add status line if in visual mode (only if not read-only)
        if self.visual_mode and not self.read_only:
>>>>>>> b936e29d
            if colors_enabled:
                lines.append([("", COLOR_DEFAULT)])
            else:
                lines.append("")
<<<<<<< HEAD

        # Add status footer showing current position
        if self.messages:
            status = f"({self.cursor_idx + 1}/{len(self.messages)})"
            # Right-align the status text
            padding = max(0, width - len(status) - 4)
            status_line = " " * padding + status

            if colors_enabled:
                lines.append([(status_line, COLOR_METADATA)])
            else:
                lines.append(status_line)

        # Add status line if in visual mode (replaces footer)
        if self.visual_mode and len(lines) >= 2:
            lines[-2] = "" if not colors_enabled else [("", COLOR_DEFAULT)]
            lines[-1] = SelectionIndicators.VISUAL_MODE if not colors_enabled else [(SelectionIndicators.VISUAL_MODE, COLOR_DEFAULT)]
=======
                lines.append(SelectionIndicators.VISUAL_MODE)

        # Apply line-level scrolling if needed
        if self._line_scroll_offset > 0 and lines:
            # Skip the first _line_scroll_offset lines to scroll down
            scroll_amount = min(self._line_scroll_offset, len(lines))
            lines = lines[scroll_amount:]

            # Ensure we don't exceed the available height after scrolling
            max_lines = height - 2  # Account for borders
            if self.visual_mode and not self.read_only:
                max_lines -= 2  # Visual mode indicator

            if len(lines) > max_lines:
                lines = lines[:max_lines]
>>>>>>> b936e29d

        return lines


    def handle_input(self, stdscr, key: int, pane_height: int) -> None:
        """Handle input when messages pane is focused.

        Args:
            stdscr: The curses screen (unused but kept for consistency)
            key: The key pressed
            pane_height: Height of the messages pane
        """
        if not self.messages:
            return

        # Navigation with Up/Down arrows - simplified without single message mode
        if key == curses.KEY_UP:
            if self.cursor_idx > 0:
                self.cursor_idx -= 1
                self.message_cursor_idx = self.cursor_idx
                self._line_scroll_offset = 0  # Reset line scroll when changing messages
                # If cursor moved above visible area, scroll up
                if self.cursor_idx < self.message_scroll_offset:
                    self.message_scroll_offset = self.cursor_idx
            else:
                # At the first message, try to scroll up within the view
                if self._line_scroll_offset > 0:
                    self._line_scroll_offset -= 1

        elif key == curses.KEY_DOWN:
            if self.cursor_idx < len(self.messages) - 1:
                self.cursor_idx += 1
                self.message_cursor_idx = self.cursor_idx
                self._line_scroll_offset = 0  # Reset line scroll when changing messages
                # Use pane height for scrolling calculations
                visible_items = self._visible_message_items(pane_height)
                # If cursor moved below visible area, scroll down to keep cursor visible
                if self.cursor_idx >= self.message_scroll_offset + visible_items:
                    self.message_scroll_offset = self.cursor_idx - visible_items + 1
                    # Ensure scroll doesn't go beyond the last page
                    max_scroll = max(0, len(self.messages) - visible_items)
                    self.message_scroll_offset = min(self.message_scroll_offset, max_scroll)
            else:
                # We're on the last message - use fine-grained line scrolling
                self._line_scroll_offset += 1

        # Delegate selection operations to mixin (only if not read-only)
        elif not self.read_only:
            self.handle_selection_input(key)
    
    def _visible_message_items(self, height: int) -> int:
        """Calculate how many message items can fit in the given height.
        
        Args:
            height: Screen height
            
        Returns:
            Number of message items that can be displayed
        """
        # Rows available for content between borders
        rows = max(0, height - 2)
        
        # Reserve rows for any status footer we append
        if self.visual_mode:
            rows = max(0, rows - 2)  # One blank + "-- VISUAL MODE --"
        
        LINES_PER_MESSAGE = 2  # Header + first content line
        return max(1, rows // LINES_PER_MESSAGE)
    
    def _calculate_message_heights(self, messages: List[Tuple[str, str, any]], width: int) -> List[int]:
        """Calculate height needed for each message with word wrapping.
        
        Args:
            messages: List of (role, content, timestamp) tuples
            width: Available width for display
        
        Returns:
            List of heights for each message
        """
        heights = []
        content_width = max(10, width - 6)  # Account for borders and indentation
        
        for role, content, timestamp in messages:
            # Header line
            height = 1
            
            # Content lines with word wrapping
            content_lines = content.split('\n')
            for line in content_lines:
                if len(line) <= content_width:
                    height += 1
                else:
                    # Word wrap long lines
                    wrapped = self._word_wrap(line, content_width)
                    height += len(wrapped)
            
            # Add separator line (except for last message)
            height += 1
            
            heights.append(height)
        
        return heights
    
    def _word_wrap(self, text: str, width: int) -> List[str]:
        """Word wrap text to specified width.
        
        Args:
            text: Text to wrap
            width: Maximum width per line
            
        Returns:
            List of wrapped lines
        """
        return word_wrap(text, width)
    
    def _get_visible_messages_variable(
        self,
        height: int,
        message_heights: List[int]
    ) -> Tuple[int, int, int]:
        """Calculate visible messages with variable heights.

        Args:
            height: Available screen height
            message_heights: Heights for each message

        Returns:
            Tuple of (visible_count, start_idx, end_idx)
        """
        if not self.messages:
            return 0, 0, 0

        available_height = height - 2  # Borders
        if self.visual_mode:
            available_height -= 2  # Visual mode indicator

        # Calculate visible range based on scroll offset and heights
        # Always try to fill the available space, allowing partial message display
        current_height = 0
        start_idx = self.message_scroll_offset
        end_idx = start_idx

        for i in range(start_idx, len(self.messages)):
            if i < len(message_heights):
                msg_height = message_heights[i]
                # Include message if it fits completely OR if we have space and it's the next message
                if current_height + msg_height <= available_height:
                    current_height += msg_height
                    end_idx = i + 1
                elif current_height == 0:
                    # Always include at least one message, even if it's too tall
                    end_idx = i + 1
                    break
                else:
                    # If there's remaining space, include this message for partial display
                    remaining_space = available_height - current_height
                    if remaining_space > 2:  # Need at least header + one line
                        end_idx = i + 1
                    break

        # Ensure cursor is visible
        if self.message_cursor_idx < start_idx:
            # Scroll up to show cursor
            self.message_scroll_offset = self.message_cursor_idx
            return self._get_visible_messages_variable(height, message_heights)
        elif self.message_cursor_idx >= end_idx:
            # Scroll down to show cursor
            # Calculate new start to fit cursor
            new_start = self.message_cursor_idx
            test_height = message_heights[self.message_cursor_idx] if self.message_cursor_idx < len(message_heights) else 3

            while new_start > 0 and test_height < available_height:
                new_start -= 1
                if new_start < len(message_heights):
                    test_height += message_heights[new_start]
                    if test_height > available_height:
                        new_start += 1
                        break

            self.message_scroll_offset = new_start
            return self._get_visible_messages_variable(height, message_heights)

        return end_idx - start_idx, start_idx, end_idx
    
    def _message_view(self, height: int) -> Tuple[int, int, int]:
        """Get message view parameters - single source of truth.
        
        Args:
            height: Screen height
            
        Returns:
            Tuple of (visible_items, start_idx, end_idx)
        """
        visible_items = self._visible_message_items(height)
        start_idx = self.message_scroll_offset
        end_idx = min(start_idx + visible_items, len(self.messages))
        return visible_items, start_idx, end_idx
    
    def _init_message_view(self, height: int) -> None:
        """Initialize cursor and scroll position based on actual screen height.

        Args:
            height: Screen height
        """
        if not self.messages:
            self.message_cursor_idx = 0
            self.message_scroll_offset = 0
            self._line_scroll_offset = 0
            return

        visible_items = self._visible_message_items(height)

        # Show last visible_items messages, with cursor at bottom of visible area
        self.message_scroll_offset = max(0, len(self.messages) - visible_items)
        # Position cursor at bottom of visible area, ensuring room to scroll down
        self.message_cursor_idx = min(
            len(self.messages) - 1,
            self.message_scroll_offset + visible_items - 1
        )
        self.cursor_idx = self.message_cursor_idx  # Keep mixin alias in sync
    
    def scroll_to_cursor(self, viewport_height: int, border_size: int = 2) -> None:
        """Ensure cursor is visible in viewport with variable message heights.
        
        Args:
            viewport_height: Total height available for display
            border_size: Size of borders to subtract from height
        """
        if not self.messages or not hasattr(self, 'cursor_idx'):
            return
        
        # For variable heights, we need to trigger a recalculation
        # The _get_visible_messages_variable method will handle cursor visibility
        self._needs_message_view_init = True<|MERGE_RESOLUTION|>--- conflicted
+++ resolved
@@ -147,15 +147,8 @@
         if self._needs_message_view_init:
             self._init_message_view(height)
             self._needs_message_view_init = False
-<<<<<<< HEAD
-        
-        # The pane renderer shows height-2 lines (excluding borders)
-        available_lines = height - 2
-
-        # Reserve the last line for footer
+        # Reserve space for footer
         content_height = height - 1  # -1 for footer
-=======
->>>>>>> b936e29d
 
         # Calculate message heights with current width
         message_heights = self._calculate_message_heights(self.messages, width)
@@ -235,43 +228,15 @@
                     lines.append([("", COLOR_DEFAULT)])
                 else:
                     lines.append("")
-<<<<<<< HEAD
-        
-        # Trim lines if they exceed content area
-        max_content_lines = available_lines - 1  # -1 for footer
-        if len(lines) > max_content_lines:
-            lines = lines[:max_content_lines]
-
-        # Pad to put footer at the bottom
-        while len(lines) < max_content_lines:
-=======
-
         # Add status line if in visual mode (only if not read-only)
         if self.visual_mode and not self.read_only:
->>>>>>> b936e29d
             if colors_enabled:
                 lines.append([("", COLOR_DEFAULT)])
             else:
                 lines.append("")
-<<<<<<< HEAD
-
-        # Add status footer showing current position
-        if self.messages:
-            status = f"({self.cursor_idx + 1}/{len(self.messages)})"
-            # Right-align the status text
-            padding = max(0, width - len(status) - 4)
-            status_line = " " * padding + status
-
             if colors_enabled:
-                lines.append([(status_line, COLOR_METADATA)])
-            else:
-                lines.append(status_line)
-
-        # Add status line if in visual mode (replaces footer)
-        if self.visual_mode and len(lines) >= 2:
-            lines[-2] = "" if not colors_enabled else [("", COLOR_DEFAULT)]
-            lines[-1] = SelectionIndicators.VISUAL_MODE if not colors_enabled else [(SelectionIndicators.VISUAL_MODE, COLOR_DEFAULT)]
-=======
+                lines.append([(SelectionIndicators.VISUAL_MODE, COLOR_DEFAULT)])
+            else:
                 lines.append(SelectionIndicators.VISUAL_MODE)
 
         # Apply line-level scrolling if needed
@@ -287,7 +252,36 @@
 
             if len(lines) > max_lines:
                 lines = lines[:max_lines]
->>>>>>> b936e29d
+
+        # Add status footer showing current position (after scrolling adjustments)
+        if self.messages:
+            # Calculate how many lines we have for content (excluding footer)
+            available_lines = height - 2  # Account for borders
+            if self.visual_mode and not self.read_only:
+                available_lines -= 2  # Visual mode takes 2 lines
+            available_lines -= 1  # Reserve 1 line for footer
+
+            # Trim lines if needed to make room for footer
+            if len(lines) > available_lines:
+                lines = lines[:available_lines]
+
+            # Pad to push footer to bottom
+            while len(lines) < available_lines:
+                if colors_enabled:
+                    lines.append([("", COLOR_DEFAULT)])
+                else:
+                    lines.append("")
+
+            # Add the status footer
+            status = f"({self.cursor_idx + 1}/{len(self.messages)})"
+            # Right-align the status text
+            padding = max(0, width - len(status) - 4)
+            status_line = " " * padding + status
+
+            if colors_enabled:
+                lines.append([(status_line, COLOR_METADATA)])
+            else:
+                lines.append(status_line)
 
         return lines
 
